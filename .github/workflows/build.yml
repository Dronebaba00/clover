--- conflicted
+++ resolved
@@ -25,13 +25,8 @@
     - uses: actions/checkout@v2
       with:
         path: catkin_ws/src/clover
-<<<<<<< HEAD
-    - name: Install pip
-      run: apt-get update && apt-get -y install python3-pip
-=======
     - name: Install requirements
       run: apt-get update && apt-get -y install python3-pip fakeroot python3-bloom debhelper dpkg-dev
->>>>>>> c0707e06
     - name: Install dependencies
       run: rosdep update && rosdep install --from-paths src --ignore-src -y
     - name: Install GeographicLib datasets
@@ -40,10 +35,6 @@
       run: source /opt/ros/$ROS_DISTRO/setup.bash && catkin_make
     - name: Run tests
       run: source devel/setup.bash && catkin_make run_tests && catkin_test_results
-<<<<<<< HEAD
-    - name: Install
-      run: source devel/setup.bash && catkin_make install
-=======
     - name: Build Debian packages
       run: |
         source devel/setup.bash
@@ -57,5 +48,4 @@
       with:
         name: debian-packages
         path: catkin_ws/src/clover/*.deb
-        retention-days: 1
->>>>>>> c0707e06
+        retention-days: 1